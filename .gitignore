# Build and tests
/bin/
/build*
/project/
/x64/
/test-reports/
/quasardb/*.dylib
/quasardb/*.so
dist/
quasardb/qdb_api.dll
quasardb/quasardb.cp37-win_amd64.pyd

# Where you must unzip qdb_api
/qdb
/qdb32
/qdb64

# Editors
/.vscode/
*.exe

# Database directory
/db

<<<<<<< HEAD
# Datatbase log file
*.out.txt
*.err.txt
=======
# Byte-compiled / optimized / DLL files
__pycache__/
*.py[cod]
*$py.class

# C extensions
*.so

# Distribution / packaging
.Python
build/
develop-eggs/
dist/
downloads/
eggs/
.eggs/
lib/
lib64/
parts/
sdist/
var/
wheels/
*.egg-info/
.installed.cfg
*.egg
MANIFEST

# PyInstaller
#  Usually these files are written by a python script from a template
#  before PyInstaller builds the exe, so as to inject date/other infos into it.
*.manifest
*.spec

# Installer logs
pip-log.txt
pip-delete-this-directory.txt

# Unit test / coverage reports
htmlcov/
.tox/
.coverage
.coverage.*
.cache
nosetests.xml
coverage.xml
*.cover
.hypothesis/
.pytest_cache/

# Translations
*.mo
*.pot

# Django stuff:
*.log
local_settings.py
db.sqlite3

# Flask stuff:
instance/
.webassets-cache

# Scrapy stuff:
.scrapy

# Sphinx documentation
docs/_build/

# PyBuilder
target/

# Jupyter Notebook
.ipynb_checkpoints

# pyenv
.python-version

# celery beat schedule file
celerybeat-schedule

# SageMath parsed files
*.sage.py

# Environments
.env
.venv
env/
venv/
ENV/
env.bak/
venv.bak/

# Spyder project settings
.spyderproject
.spyproject

# Rope project settings
.ropeproject

# mkdocs documentation
/site

# mypy
.mypy_cache/
>>>>>>> e753b395

# Visual Studio Code
.vscode/*
!.vscode/settings.json
!.vscode/tasks.json
!.vscode/launch.json
!.vscode/extensions.json
*.code-workspace

# Test specific
cluster_private.key
cluster_public.key
insecure/
secure/
user_private.key
users.cfg<|MERGE_RESOLUTION|>--- conflicted
+++ resolved
@@ -22,11 +22,10 @@
 # Database directory
 /db
 
-<<<<<<< HEAD
 # Datatbase log file
 *.out.txt
 *.err.txt
-=======
+
 # Byte-compiled / optimized / DLL files
 __pycache__/
 *.py[cod]
@@ -131,7 +130,6 @@
 
 # mypy
 .mypy_cache/
->>>>>>> e753b395
 
 # Visual Studio Code
 .vscode/*
