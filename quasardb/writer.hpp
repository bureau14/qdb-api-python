/*
 *
 * Official Python API
 *
 * Copyright (c) 2009-2021, quasardb SAS. All rights reserved.
 * All rights reserved.
 *
 * Redistribution and use in source and binary forms, with or without
 * modification, are permitted provided that the following conditions are met:
 *
 *    * Redistributions of source code must retain the above copyright
 *      notice, this list of conditions and the following disclaimer.
 *    * Redistributions in binary form must reproduce the above copyright
 *      notice, this list of conditions and the following disclaimer in the
 *      documentation and/or other materials provided with the distribution.
 *    * Neither the name of quasardb nor the names of its contributors may
 *      be used to endorse or promote products derived from this software
 *      without specific prior written permission.
 *
 * THIS SOFTWARE IS PROVIDED BY QUASARDB AND CONTRIBUTORS ``AS IS'' AND ANY
 * EXPRESS OR IMPLIED WARRANTIES, INCLUDING, BUT NOT LIMITED TO, THE IMPLIED
 * WARRANTIES OF MERCHANTABILITY AND FITNESS FOR A PARTICULAR PURPOSE ARE
 * DISCLAIMED. IN NO EVENT SHALL THE REGENTS AND CONTRIBUTORS BE LIABLE FOR ANY
 * DIRECT, INDIRECT, INCIDENTAL, SPECIAL, EXEMPLARY, OR CONSEQUENTIAL DAMAGES
 * (INCLUDING, BUT NOT LIMITED TO, PROCUREMENT OF SUBSTITUTE GOODS OR SERVICES;
 * LOSS OF USE, DATA, OR PROFITS; OR BUSINESS INTERRUPTION) HOWEVER CAUSED AND
 * ON ANY THEORY OF LIABILITY, WHETHER IN CONTRACT, STRICT LIABILITY, OR TORT
 * (INCLUDING NEGLIGENCE OR OTHERWISE) ARISING IN ANY WAY OUT OF THE USE OF THIS
 * SOFTWARE, EVEN IF ADVISED OF THE POSSIBILITY OF SUCH DAMAGE.
 */
#pragma once

#include "batch_column.hpp"
#include "dispatch.hpp"
#include "error.hpp"
#include "logger.hpp"
#include "object_tracker.hpp"
#include "table.hpp"
#include "utils.hpp"
#include "detail/retry.hpp"
#include <chrono>
#include <random>
#include <variant>
#include <vector>

namespace qdb
{

namespace detail
{

using deduplicate = std::variant<std::vector<std::string>, bool>;

enum deduplication_mode_t
{
    deduplication_mode_drop,
    deduplication_mode_upsert

};

constexpr inline qdb_exp_batch_deduplication_mode_t to_qdb(enum detail::deduplication_mode_t mode)
{
    switch (mode)
    {
    case deduplication_mode_drop:
        return qdb_exp_batch_deduplication_mode_drop;
    case deduplication_mode_upsert:
        return qdb_exp_batch_deduplication_mode_upsert;
    default:
        return qdb_exp_batch_deduplication_mode_disabled;
    }
}

struct deduplicate_options
{
    detail::deduplicate columns_;
    deduplication_mode_t mode_;

    deduplicate_options()
    {
        columns_ = false;
        mode_    = deduplication_mode_drop;
    };

    deduplicate_options(deduplication_mode_t mode, detail::deduplicate columns)
        : columns_{columns}
        , mode_{mode} {};
};

using int64_column     = std::vector<qdb_int_t>;
using double_column    = std::vector<double>;
using timestamp_column = std::vector<qdb_timespec_t>;
using blob_column      = std::vector<qdb_blob_t>;
using string_column    = std::vector<qdb_string_t>;

using any_column =
    std::variant<int64_column, double_column, timestamp_column, blob_column, string_column>;

template <qdb_ts_column_type_t T>
struct column_of_type;

template <qdb_ts_column_type_t T>
struct make_column;

#define COLUMN_OF_TYPE_DECL(TYPE, COLUMN) \
    template <>                           \
    struct column_of_type<TYPE>           \
    {                                     \
        using value_type = COLUMN;        \
    };                                    \
                                          \
    template <>                           \
    struct make_column<TYPE>              \
    {                                     \
        any_column inline operator()()    \
        {                                 \
            return COLUMN{};              \
        };                                \
    };

COLUMN_OF_TYPE_DECL(qdb_ts_column_int64, int64_column);
COLUMN_OF_TYPE_DECL(qdb_ts_column_double, double_column);
COLUMN_OF_TYPE_DECL(qdb_ts_column_timestamp, timestamp_column);
COLUMN_OF_TYPE_DECL(qdb_ts_column_blob, blob_column);
COLUMN_OF_TYPE_DECL(qdb_ts_column_string, string_column);
COLUMN_OF_TYPE_DECL(qdb_ts_column_symbol, string_column);

#undef COLUMN_OF_TYPE_DECL

template <qdb_ts_column_type_t T>
std::vector<typename traits::qdb_column<T>::value_type> & access_column(
    std::vector<any_column> & columns, size_t index)
{
    using column_type = typename column_of_type<T>::value_type;
    try
    {
        return std::get<column_type>(columns[index]);
    }
    catch (std::bad_variant_access const & /*e*/)
    {
        throw qdb::incompatible_type_exception{};
    }
}

template <qdb_ts_column_type_t T>
std::size_t column_size(std::vector<any_column> & columns, size_t index)
{
    return access_column<T>(columns, index).size();
}

template <qdb_ts_column_type_t T>
struct clear_column
{
    void operator()(any_column & xs)
    {
        using value_type = typename detail::column_of_type<T>::value_type;
        std::get<value_type>(xs).clear();
    }
};

class staged_table
{
public:
    staged_table(qdb::table const & table)
        : _logger("quasardb.writer")
        , _table_name(table.get_name())
    {
        _column_infos = table.list_columns();

        std::transform(std::cbegin(_column_infos), std::cend(_column_infos),
            std::back_inserter(_columns),

            [](auto const & col) { return dispatch::by_column_type<detail::make_column>(col.type); });
    }

    ~staged_table()
    {
        clear();
    }

    void set_index(py::array const & timestamps);
    void set_blob_column(std::size_t index, const masked_array & xs);
    void set_string_column(std::size_t index, const masked_array & xs);
    void set_double_column(std::size_t index, masked_array_t<traits::float64_dtype> const & xs);
    void set_int64_column(std::size_t index, masked_array_t<traits::int64_dtype> const & xs);
    void set_timestamp_column(
        std::size_t index, masked_array_t<traits::datetime64_ns_dtype> const & xs);

    std::vector<qdb_exp_batch_push_column_t> const & prepare_columns();

    void prepare_table_data(qdb_exp_batch_push_table_data_t & table_data);

    void prepare_batch(qdb_exp_batch_push_mode_t mode,
        detail::deduplicate_options const & deduplicate_options,
        qdb_ts_range_t * ranges,
        qdb_exp_batch_push_table_t & batch);

    static inline void _set_deduplication_mode(
        enum detail::deduplication_mode_t mode, bool columns, qdb_exp_batch_push_table_t & out)
    {
        // Set deduplication mode only when `columns` is true, in which we will deduplicate based on
        // *all* columns.
        out.deduplication_mode =
            (columns == true ? detail::to_qdb(mode) : qdb_exp_batch_deduplication_mode_disabled);
    }

    static inline void _set_deduplication_mode(enum detail::deduplication_mode_t mode,
        std::vector<std::string> const & columns,
        qdb_exp_batch_push_table_t & out)
    {
        // A specific set of columns to deduplicate has been provided, in which case
        // we'll need to do a small transformation of the column names.
        auto where_duplicate = std::make_unique<char const *[]>(columns.size());

        std::transform(std::cbegin(columns), std::cend(columns), where_duplicate.get(),
            [](std::string const & column) -> char const * { return column.c_str(); });

        out.deduplication_mode    = detail::to_qdb(mode);
        out.where_duplicate       = where_duplicate.release();
        out.where_duplicate_count = columns.size();
    }

    inline void clear()
    {
        _index.clear();
        for (size_t index = 0; index < _columns.size(); ++index)
        {
            dispatch::by_column_type<detail::clear_column>(_column_infos[index].type, _columns[index]);
        }

        _table_name.clear();
        _column_infos.clear();
        _columns_data.clear();
    }

    inline qdb_ts_range_t time_range() const
    {
        qdb_ts_range_t tr{_index.front(), _index.back()};
        // our range is end-exclusive, so let's move the pointer one nanosecond
        // *after* the last element in this batch.
        //
        // XXX(leon): this overflows if we're at exactly the last nanosecond of a second
        tr.end.tv_nsec++;

        return tr;
    }

    inline bool empty() const
    {
        return _index.empty();
    }

private:
private:
    qdb::logger _logger;

    std::string _table_name;
    std::vector<detail::column_info> _column_infos;
    std::vector<qdb_timespec_t> _index;
    std::vector<any_column> _columns;

    std::vector<qdb_exp_batch_push_column_t> _columns_data;
};

} // namespace detail

class writer
{

    using int64_column     = detail::int64_column;
    using double_column    = detail::double_column;
    using timestamp_column = detail::timestamp_column;
    using blob_column      = detail::blob_column;
    using string_column    = detail::string_column;
    using any_column       = detail::any_column;
    using staged_tables_t  = std::map<std::string, detail::staged_table>;

public:
    /**
     * Convenience class that holds data that can be pushed to the writer. Makes it
     * easier for the end-user to provide the data in the correct format, in a single
     * function call, if they decide to use the low-level writer API themselves.
     */
    class data
    {
        friend class writer;

    protected:
        struct value_type
        {
            qdb::table table;
            py::array index;
            py::list column_data;
        };

    public:
        void append(qdb::table const & table, py::handle const & index, py::list const & column_data);

        inline bool empty() const noexcept
        {
            return xs_.empty();
        }

        inline value_type const & front() const noexcept
        {
            assert(empty() == false);

            return xs_.front();
        }

        inline value_type const & back() const noexcept
        {
            assert(empty() == false);

            return xs_.back();
        }

        std::vector<value_type> xs() const
        {
            return xs_;
        }

    private:
        std::vector<value_type> xs_;
    };

public:
    writer(qdb::handle_ptr h)
        : _logger("quasardb.writer")
        , _handle{h}
    {}

    // prevent copy because of the table object, use a unique_ptr of the batch in cluster
    // to return the object
    writer(const writer &) = delete;

    ~writer()
    {}

    const std::vector<qdb_exp_batch_push_column_t> & prepare_columns();

    void push(writer::data const & data, py::kwargs args);
    void push_async(writer::data const & data, py::kwargs args);
    void push_fast(writer::data const & data, py::kwargs args);
    void push_truncate(writer::data const & data, py::kwargs args);

private:
    static inline detail::staged_table & _get_staged_table(
        qdb::table const & table, staged_tables_t & staged_tables)
    {
        std::string table_name = table.get_name();

        auto pos = staged_tables.lower_bound(table_name);

        // XXX(leon): can be optimized by using lower_bound and reusing the `pos` for insertion into
        //            the correct place.
        if (pos == staged_tables.end() || pos->first != table_name) [[unlikely]]
        {
            // The table was not yet found
            pos = staged_tables.emplace_hint(pos, table_name, table);
            assert(pos->second.empty());
        }

        assert(pos != staged_tables.end());
        assert(pos->first == table_name);

        return pos->second;
    }

    static staged_tables_t _stage_tables(writer::data const & data);

    void _push_impl(staged_tables_t & staged_tables,
<<<<<<< HEAD
        qdb_exp_batch_options_t options,
        detail::deduplicate_options deduplicate_options,
=======
        qdb_exp_batch_push_mode_t mode,
        detail::deduplicate_options const & deduplicate_options,
        detail::retry_options const & retry_options,
>>>>>>> b3dbb9d6
        qdb_ts_range_t * ranges = nullptr);

    void _do_push(qdb_exp_batch_push_mode_t mode,
        std::vector<qdb_exp_batch_push_table_t> const & batch,
        detail::retry_options const & retry_options);

    detail::deduplicate_options _deduplicate_from_args(py::kwargs args);
    qdb_exp_batch_push_flags_t _push_flags_from_args(py::kwargs args);

private:
    qdb::logger _logger;
    qdb::handle_ptr _handle;

    qdb::object_tracker::scoped_repository _object_tracker;

public:
    // the 'legacy' API needs some state attached to the pinned writer; monkey patching
    // the pinned writer purely in python for this is possible, but annoying to do right;
    // it's much easier to just have it live here (for now), until the batch writer is
    // fully deprecated.
    py::dict legacy_state_;
};

// don't use shared_ptr, let Python do the reference counting, otherwise you will have an undefined
// behavior
using writer_ptr = std::unique_ptr<writer>;

void register_writer(py::module_ & m);

} // namespace qdb<|MERGE_RESOLUTION|>--- conflicted
+++ resolved
@@ -370,17 +370,12 @@
     static staged_tables_t _stage_tables(writer::data const & data);
 
     void _push_impl(staged_tables_t & staged_tables,
-<<<<<<< HEAD
-        qdb_exp_batch_options_t options,
-        detail::deduplicate_options deduplicate_options,
-=======
-        qdb_exp_batch_push_mode_t mode,
+        qdb_exp_batch_options_t const & options,
         detail::deduplicate_options const & deduplicate_options,
         detail::retry_options const & retry_options,
->>>>>>> b3dbb9d6
         qdb_ts_range_t * ranges = nullptr);
 
-    void _do_push(qdb_exp_batch_push_mode_t mode,
+    void _do_push(qdb_exp_batch_options_t const & options,
         std::vector<qdb_exp_batch_push_table_t> const & batch,
         detail::retry_options const & retry_options);
 
