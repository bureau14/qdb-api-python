--- conflicted
+++ resolved
@@ -513,71 +513,6 @@
 
     py::class_<qdb::cluster>(m, "Cluster",
         "Represents a connection to the QuasarDB cluster. ") //
-<<<<<<< HEAD
-        .def(
-            py::init<const std::string &, const std::string &, const std::string &, const std::string &,
-                const std::string &, const std::string &, std::chrono::milliseconds, bool>(), //
-            py::arg("uri"),                                                                   //
-            py::arg("user_name")               = std::string{},                               //
-            py::arg("user_private_key")        = std::string{},                               //
-            py::arg("cluster_public_key")      = std::string{},                               //
-            py::arg("user_security_file")      = std::string{},                               //
-            py::arg("cluster_public_key_file") = std::string{},                               //
-            py::arg("timeout")                 = std::chrono::minutes{1},                     //
-            py::arg("do_version_check")        = false)                                              //
-        .def("__enter__", &qdb::cluster::enter)                                               //
-        .def("__exit__", &qdb::cluster::exit)                                                 //
-        .def("tidy_memory", &qdb::cluster::tidy_memory)                                       //
-        .def("get_memory_info", &qdb::cluster::get_memory_info)                               //
-        .def("is_open", &qdb::cluster::is_open)                                               //
-        .def("uri", &qdb::cluster::uri)                                                       //
-        .def("node", &qdb::cluster::node)                                                     //
-        .def("options", &qdb::cluster::options)                                               //
-        .def("properties", &qdb::cluster::properties)                                         //
-        .def("perf", &qdb::cluster::perf)                                                     //
-        .def("node_status", &qdb::cluster::node_status)                                       //
-        .def("node_config", &qdb::cluster::node_config)                                       //
-        .def("node_topology", &qdb::cluster::node_topology)                                   //
-        .def("tag", &qdb::cluster::tag)                                                       //
-        .def("blob", &qdb::cluster::blob)                                                     //
-        .def("string", &qdb::cluster::string)                                                 //
-        .def("integer", &qdb::cluster::integer)                                               //
-        .def("double", &qdb::cluster::double_)                                                //
-        .def("timestamp", &qdb::cluster::timestamp)                                           //
-        .def("ts", &qdb::cluster::table)                                                      //
-        .def("table", &qdb::cluster::table)                                                   //
-        .def("ts_batch", &qdb::cluster::inserter)                                             //
-        .def("inserter", &qdb::cluster::inserter)                                             //
-        .def("pinned_writer", &qdb::cluster::pinned_writer)                                   //
-        .def("writer", &qdb::cluster::writer)                                                 //
-        .def("find", &qdb::cluster::find)                                                     //
-        .def("query", &qdb::cluster::query,                                                   //
-            py::arg("query"),                                                                 //
-            py::arg("blobs") = false)                                                         //
-        .def("query_numpy", &qdb::cluster::query_numpy,                                       //
-            py::arg("query"))                                                                 //
-        .def("query_continuous_full", &qdb::cluster::query_continuous_full,                   //
-            py::arg("query"),                                                                 //
-            py::arg("pace"),                                                                  //
-            py::arg("blobs") = false)                                                         //
-        .def("query_continuous_new_values", &qdb::cluster::query_continuous_new_values,       //
-            py::arg("query"),                                                                 //
-            py::arg("pace"),                                                                  //
-            py::arg("blobs") = false)                                                         //
-        .def("prefix_get", &qdb::cluster::prefix_get)                                         //
-        .def("prefix_count", &qdb::cluster::prefix_count)                                     //
-        .def("suffix_get", &qdb::cluster::suffix_get)                                         //
-        .def("suffix_count", &qdb::cluster::suffix_count)                                     //
-        .def("close", &qdb::cluster::close)                                                   //
-        .def("purge_all", &qdb::cluster::purge_all)                                           //
-        .def("trim_all", &qdb::cluster::trim_all)                                             //
-        .def("purge_cache", &qdb::cluster::purge_cache)                                       //
-        .def("compact_full", &qdb::cluster::compact_full)                                     //
-        .def("compact_progress", &qdb::cluster::compact_progress)                             //
-        .def("compact_abort", &qdb::cluster::compact_abort)                                   //
-        .def("wait_for_compaction", &qdb::cluster::wait_for_compaction)                       //
-        .def("endpoints", &qdb::cluster::endpoints);                                          //
-=======
         .def(py::init<const std::string &, const std::string &, const std::string &,
                  const std::string &, const std::string &, const std::string &,
                  std::chrono::milliseconds, bool, std::size_t>(),                       //
@@ -599,6 +534,7 @@
         .def("uri", &qdb::cluster::uri)                                                 //
         .def("node", &qdb::cluster::node)                                               //
         .def("options", &qdb::cluster::options)                                         //
+        .def("properties", &qdb::cluster::properties)                                   //
         .def("perf", &qdb::cluster::perf)                                               //
         .def("node_status", &qdb::cluster::node_status)                                 //
         .def("node_config", &qdb::cluster::node_config)                                 //
@@ -649,7 +585,6 @@
         .def("compact_abort", &qdb::cluster::compact_abort)                             //
         .def("wait_for_compaction", &qdb::cluster::wait_for_compaction)                 //
         .def("endpoints", &qdb::cluster::endpoints);                                    //
->>>>>>> 569f3c33
 }
 
 } // namespace qdb