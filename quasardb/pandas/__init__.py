--- conflicted
+++ resolved
@@ -96,11 +96,8 @@
     # Dispatch based on column type
     t = table.column_type_by_id(col_name)
 
-<<<<<<< HEAD
-=======
     logger.debug("reading Series from column %s.%s with type %s", table.get_name(), col_name, t)
 
->>>>>>> a43efa5c
     res = (read_with[t])(**kwargs)
 
     return Series(res[1], index=res[0])
@@ -217,7 +214,7 @@
     return DataFrame(data=xs, columns=columns)
 
 
-def write_dataframe(df, cluster, table, create=False, _async=False, fast=False, chunk_size=50000):
+def write_dataframe(df, cluster, table, create=False, _async=False, fast=False, chunk_size=50000, blobs=False):
     """
     Store a dataframe into a table.
 
@@ -234,6 +231,14 @@
 
     create: optional bool
       Whether to create the table. Defaults to false.
+
+    blobs: optional bool or List
+      When create = True, which columns should be interpreted as blobs. If true, all columns
+      with dtype 'object' will be interpreted as blobs. If string, only the column with that
+      name will be interpreted as blob. If list, only those columns specified will be interpreted
+      as blobs.
+
+      Defaults to False, which means all Python objects will be interpreted as Strings.
     """
 
     # Acquire reference to table if string is provided
@@ -241,7 +246,7 @@
         table = cluster.table(table)
 
     if create:
-        _create_table_from_df(df, table)
+        _create_table_from_df(df, table, blobs)
 
     # Create batch column info from dataframe
     col_info = list(quasardb.BatchColumnInfo(
@@ -257,7 +262,6 @@
             i, np.datetime64(x, 'ns'))
     }
 
-<<<<<<< HEAD
     # We derive our column types from our table.
     ctypes = dict()
     for c in table.list_columns():
@@ -266,9 +270,7 @@
     # Performance improvement: avoid a expensive dict lookups by indexing
     # the column types by relative offset within the df.
     ctypes_indexed = list(ctypes[c] for c in df.columns)
-=======
     logger.debug("writing dataframe, splitting into chunks of %d rows", chunk_size)
->>>>>>> a43efa5c
 
     # Split the dataframe in chunks that equal our batch size
     dfs = [df[i:i+chunk_size] for i in range(0, df.shape[0], chunk_size)]
@@ -303,18 +305,27 @@
         else:
             batch.push()
 
-<<<<<<< HEAD
-=======
         logger.debug("pushed %d rows in %s seconds", len(current_df.index), (time.time() - start))
 
->>>>>>> a43efa5c
-def _create_table_from_df(df, table):
+def _create_table_from_df(df, table, blobs):
 
     for col in df.columns:
         npa = df[col].to_numpy()
 
-    cols = list(quasardb.ColumnInfo(
-        _dtype_to_column_type(df[c].dtype), c) for c in df.columns)
+    cols = list()
+
+    for c in df.columns:
+        ct = _dtype_to_column_type(df[c].dtype)
+        if ct is quasardb.ColumnType.String:
+            if blobs is True:
+                ct = quasardb.ColumnType.Blob
+            elif isinstance(blobs, str) and c == blobs:
+                ct = quasardb.ColumnType.Blob
+            elif isinstance(blobs, list) and c in blobs:
+                ct = quasardb.ColumnType.Blob
+
+        cols.append(quasardb.ColumnInfo(ct, c))
+
 
     try:
         table.create(cols)
@@ -325,6 +336,7 @@
     return table
 
 def _dtype_to_column_type(dt):
+
     res = _dtype_map.get(dt, None)
     if res is None:
         raise ValueError("Incompatible data type: ", dt)
