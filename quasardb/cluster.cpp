#include "cluster.hpp"
#include "metrics.hpp"
#include "table.hpp"
#include <chrono>
#include <thread>

namespace qdb
{

cluster::cluster(const std::string & uri,
    const std::string & user_name,
    const std::string & user_private_key,
    const std::string & cluster_public_key,
    const std::string & user_security_file,
    const std::string & cluster_public_key_file,
    std::chrono::milliseconds timeout,
    bool do_version_check,
    bool enable_encryption,
    qdb_compression_t compression_mode,
    std::size_t client_max_parallelism)
    : _uri{uri}
    , _handle{make_handle_ptr()}
    , _json_loads{pybind11::module::import("json").attr("loads")}
    , _logger("quasardb.cluster")
{
    if (do_version_check == true)
    {
        _logger.warn(
            "do_version_check parameter has been deprecated and a no-op. It will be removed from a "
            "future release");
    }

    options().apply_credentials(user_name, user_private_key, cluster_public_key, //
        user_security_file, cluster_public_key_file);

    options().set_timeout(timeout);
    options().set_compression(compression_mode);

    if (client_max_parallelism != 0)
    {
        options().set_client_max_parallelism(client_max_parallelism);
    }

    if (enable_encryption == true)
    {
        options().set_encryption(qdb_crypt_aegis_256);
    }

    // Sets the default properties
    properties().clear();

    // HACKS(leon): we need to ensure there is always one callback active
    //              for qdb. Callbacks can be lost when the last active session
    //              gets closed. As such, the most pragmatic place to 'check'
    //              for this callback is when establishing a new connection.
    qdb::native::swap_callback();

    _logger.info("Connecting to cluster %s", _uri);
    _handle->connect(_uri);
}

void cluster::close()
{
    _logger.info("Closing connection to cluster");

    try
    {
        if (is_open() == true) [[likely]]
        {
            _handle->close();
        }
    }
    catch (qdb::invalid_handle_exception const & e)
    {
        // This can happen if, for example, we call close() after an error occured; in those
        // circumstances, we fully expect the connection to already be invalid, and we should
        // not care if this specific exception is raised.
        _logger.warn("Connection already closed");
    }

    _handle.reset();

    assert(is_open() == false);
}

void cluster::wait_for_compaction()
{

    // We define this function in the .cpp file so we can avoid including chrono and thread
    // in the header file.

    using namespace std::chrono_literals;

    for (;;)
    {
        std::uint64_t progress = compact_progress();

        if (progress == 0) [[unlikely]]
        {
            break;
        }

        std::this_thread::sleep_for(100ms);
    }
}

qdb::table_ptr cluster::table(const std::string & alias)
{
    check_open();

    return qdb::make_table_ptr(_handle, alias);
}

void register_cluster(py::module_ & m)
{
    namespace py = pybind11;

    py::class_<qdb::cluster>(m, "Cluster",
        "Represents a connection to the QuasarDB cluster.")
        .def(py::init<const std::string &, const std::string &, const std::string &,
                 const std::string &, const std::string &, const std::string &,
<<<<<<< HEAD
                 std::chrono::milliseconds, bool, bool, qdb_compression_t, std::size_t>(),
            py::arg("uri"),
            py::arg("user_name")          = std::string{},
            py::arg("user_private_key")   = std::string{},
            py::arg("cluster_public_key") = std::string{},
            py::kw_only(),
            py::arg("user_security_file")      = std::string{},
            py::arg("cluster_public_key_file") = std::string{},
            py::arg("timeout")                 = std::chrono::minutes{1},
            py::arg("do_version_check")        = false,
            py::arg("enable_encryption")       = false,
            py::arg("compression_mode")        = qdb_comp_balanced,
            py::arg("client_max_parallelism")  = std::size_t{0}
            )
        .def("__enter__", &qdb::cluster::enter)
        .def("__exit__", &qdb::cluster::exit)
        .def("tidy_memory", &qdb::cluster::tidy_memory)
        .def("get_memory_info", &qdb::cluster::get_memory_info)
        .def("is_open", &qdb::cluster::is_open)
        .def("uri", &qdb::cluster::uri)
        .def("node", &qdb::cluster::node)
        .def("options", &qdb::cluster::options)
        .def("properties", &qdb::cluster::properties)
        .def("perf", &qdb::cluster::perf)
        .def("node_status", &qdb::cluster::node_status)
        .def("node_config", &qdb::cluster::node_config)
        .def("node_topology", &qdb::cluster::node_topology)
        .def("tag", &qdb::cluster::tag)
        .def("blob", &qdb::cluster::blob)
        .def("string", &qdb::cluster::string)
        .def("integer", &qdb::cluster::integer)
        .def("double", &qdb::cluster::double_)
        .def("timestamp", &qdb::cluster::timestamp)
        .def("ts", &qdb::cluster::table)
        .def("table", &qdb::cluster::table)
        .def("ts_batch", &qdb::cluster::inserter)
        .def("inserter", &qdb::cluster::inserter)
        .def("reader", &qdb::cluster::reader,
            py::arg("table_names"),
            py::kw_only(),
            py::arg("column_names") = std::vector<std::string>{},
            py::arg("batch_size")   = std::size_t{0},
            py::arg("ranges")       = std::vector<py::tuple>{}
            )
        .def("pinned_writer", &qdb::cluster::pinned_writer)
        .def("writer", &qdb::cluster::writer)
        .def("find", &qdb::cluster::find)
        .def("query", &qdb::cluster::query,
            py::arg("query"),
            py::arg("blobs") = false)
        .def("query_numpy", &qdb::cluster::query_numpy,
            py::arg("query"))
        .def("query_continuous_full", &qdb::cluster::query_continuous_full,
            py::arg("query"),
            py::arg("pace"),
            py::arg("blobs") = false)
        .def("query_continuous_new_values", &qdb::cluster::query_continuous_new_values,
            py::arg("query"),
            py::arg("pace"),
            py::arg("blobs") = false)
        .def("prefix_get", &qdb::cluster::prefix_get)
        .def("prefix_count", &qdb::cluster::prefix_count)
        .def("suffix_get", &qdb::cluster::suffix_get)
        .def("suffix_count", &qdb::cluster::suffix_count)
        .def("close", &qdb::cluster::close)
        .def("purge_all", &qdb::cluster::purge_all)
        .def("trim_all", &qdb::cluster::trim_all)
        .def("purge_cache", &qdb::cluster::purge_cache)
        .def("compact_full", &qdb::cluster::compact_full)
        .def("compact_progress", &qdb::cluster::compact_progress)
        .def("compact_abort", &qdb::cluster::compact_abort)
        .def("wait_for_compaction", &qdb::cluster::wait_for_compaction)
        .def("endpoints", &qdb::cluster::endpoints);
=======
                 std::chrono::milliseconds, bool, bool, qdb_compression_t, std::size_t>(), //
            py::arg("uri"),                                                                //
            py::arg("user_name")          = std::string{},                                 //
            py::arg("user_private_key")   = std::string{},                                 //
            py::arg("cluster_public_key") = std::string{},                                 //
            py::kw_only(),                                                                 //
            py::arg("user_security_file")      = std::string{},                            //
            py::arg("cluster_public_key_file") = std::string{},                            //
            py::arg("timeout")                 = std::chrono::minutes{1},                  //
            py::arg("do_version_check")        = false,                                    //
            py::arg("enable_encryption")       = false,                                    //
            py::arg("compression_mode")        = qdb_comp_balanced,                        //
            py::arg("client_max_parallelism")  = std::size_t{0}                            //
            )                                                                              //
        .def("__enter__", &qdb::cluster::enter)                                            //
        .def("__exit__", &qdb::cluster::exit)                                              //
        .def("tidy_memory", &qdb::cluster::tidy_memory)                                    //
        .def("get_memory_info", &qdb::cluster::get_memory_info)                            //
        .def("is_open", &qdb::cluster::is_open)                                            //
        .def("uri", &qdb::cluster::uri)                                                    //
        .def("node", &qdb::cluster::node)                                                  //
        .def("options", &qdb::cluster::options)                                            //
        .def("properties", &qdb::cluster::properties)                                      //
        .def("perf", &qdb::cluster::perf)                                                  //
        .def("node_status", &qdb::cluster::node_status)                                    //
        .def("node_config", &qdb::cluster::node_config)                                    //
        .def("node_topology", &qdb::cluster::node_topology)                                //
        .def("tag", &qdb::cluster::tag)                                                    //
        .def("blob", &qdb::cluster::blob)                                                  //
        .def("string", &qdb::cluster::string)                                              //
        .def("integer", &qdb::cluster::integer)                                            //
        .def("double", &qdb::cluster::double_)                                             //
        .def("timestamp", &qdb::cluster::timestamp)                                        //
        .def("ts", &qdb::cluster::table)                                                   //
        .def("table", &qdb::cluster::table)                                                //
        .def("ts_batch", &qdb::cluster::inserter)                                          //
        .def("inserter", &qdb::cluster::inserter)                                          //
        .def("reader", &qdb::cluster::reader,                                              //
            py::arg("table_names"),                                                        //
            py::kw_only(),                                                                 //
            py::arg("column_names") = std::vector<std::string>{},                          //
            py::arg("batch_size")   = std::size_t{0},                                      //
            py::arg("ranges")       = std::vector<py::tuple>{}                             //
            )                                                                              //
        .def("pinned_writer", &qdb::cluster::pinned_writer)                                //
        .def("writer", &qdb::cluster::writer)                                              //
        .def("find", &qdb::cluster::find)                                                  //
        .def("query", &qdb::cluster::query,                                                //
            py::arg("query"),                                                              //
            py::arg("blobs") = false)                                                      //
        .def("query_numpy", &qdb::cluster::query_numpy,                                    //
            py::arg("query"))                                                              //
        .def("query_continuous_full", &qdb::cluster::query_continuous_full,                //
            py::arg("query"),                                                              //
            py::arg("pace"),                                                               //
            py::arg("blobs") = false)                                                      //
        .def("query_continuous_new_values", &qdb::cluster::query_continuous_new_values,    //
            py::arg("query"),                                                              //
            py::arg("pace"),                                                               //
            py::arg("blobs") = false)                                                      //
        .def("prefix_get", &qdb::cluster::prefix_get)                                      //
        .def("prefix_count", &qdb::cluster::prefix_count)                                  //
        .def("suffix_get", &qdb::cluster::suffix_get)                                      //
        .def("suffix_count", &qdb::cluster::suffix_count)                                  //
        .def("close", &qdb::cluster::close)                                                //
        .def("purge_all", &qdb::cluster::purge_all)                                        //
        .def("trim_all", &qdb::cluster::trim_all)                                          //
        .def("purge_cache", &qdb::cluster::purge_cache)                                    //
        .def("compact_full", &qdb::cluster::compact_full)                                  //
        .def("compact_progress", &qdb::cluster::compact_progress)                          //
        .def("compact_abort", &qdb::cluster::compact_abort)                                //
        .def("wait_for_compaction", &qdb::cluster::wait_for_compaction)                    //
        .def("endpoints", &qdb::cluster::endpoints)                                        //
        .def("validate_query", &qdb::cluster::validate_query)                              //
        .def("split_query_range", &qdb::cluster::split_query_range);                       //

>>>>>>> 1b84ce6d
}

}; // namespace qdb<|MERGE_RESOLUTION|>--- conflicted
+++ resolved
@@ -119,7 +119,6 @@
         "Represents a connection to the QuasarDB cluster.")
         .def(py::init<const std::string &, const std::string &, const std::string &,
                  const std::string &, const std::string &, const std::string &,
-<<<<<<< HEAD
                  std::chrono::milliseconds, bool, bool, qdb_compression_t, std::size_t>(),
             py::arg("uri"),
             py::arg("user_name")          = std::string{},
@@ -192,85 +191,9 @@
         .def("compact_progress", &qdb::cluster::compact_progress)
         .def("compact_abort", &qdb::cluster::compact_abort)
         .def("wait_for_compaction", &qdb::cluster::wait_for_compaction)
-        .def("endpoints", &qdb::cluster::endpoints);
-=======
-                 std::chrono::milliseconds, bool, bool, qdb_compression_t, std::size_t>(), //
-            py::arg("uri"),                                                                //
-            py::arg("user_name")          = std::string{},                                 //
-            py::arg("user_private_key")   = std::string{},                                 //
-            py::arg("cluster_public_key") = std::string{},                                 //
-            py::kw_only(),                                                                 //
-            py::arg("user_security_file")      = std::string{},                            //
-            py::arg("cluster_public_key_file") = std::string{},                            //
-            py::arg("timeout")                 = std::chrono::minutes{1},                  //
-            py::arg("do_version_check")        = false,                                    //
-            py::arg("enable_encryption")       = false,                                    //
-            py::arg("compression_mode")        = qdb_comp_balanced,                        //
-            py::arg("client_max_parallelism")  = std::size_t{0}                            //
-            )                                                                              //
-        .def("__enter__", &qdb::cluster::enter)                                            //
-        .def("__exit__", &qdb::cluster::exit)                                              //
-        .def("tidy_memory", &qdb::cluster::tidy_memory)                                    //
-        .def("get_memory_info", &qdb::cluster::get_memory_info)                            //
-        .def("is_open", &qdb::cluster::is_open)                                            //
-        .def("uri", &qdb::cluster::uri)                                                    //
-        .def("node", &qdb::cluster::node)                                                  //
-        .def("options", &qdb::cluster::options)                                            //
-        .def("properties", &qdb::cluster::properties)                                      //
-        .def("perf", &qdb::cluster::perf)                                                  //
-        .def("node_status", &qdb::cluster::node_status)                                    //
-        .def("node_config", &qdb::cluster::node_config)                                    //
-        .def("node_topology", &qdb::cluster::node_topology)                                //
-        .def("tag", &qdb::cluster::tag)                                                    //
-        .def("blob", &qdb::cluster::blob)                                                  //
-        .def("string", &qdb::cluster::string)                                              //
-        .def("integer", &qdb::cluster::integer)                                            //
-        .def("double", &qdb::cluster::double_)                                             //
-        .def("timestamp", &qdb::cluster::timestamp)                                        //
-        .def("ts", &qdb::cluster::table)                                                   //
-        .def("table", &qdb::cluster::table)                                                //
-        .def("ts_batch", &qdb::cluster::inserter)                                          //
-        .def("inserter", &qdb::cluster::inserter)                                          //
-        .def("reader", &qdb::cluster::reader,                                              //
-            py::arg("table_names"),                                                        //
-            py::kw_only(),                                                                 //
-            py::arg("column_names") = std::vector<std::string>{},                          //
-            py::arg("batch_size")   = std::size_t{0},                                      //
-            py::arg("ranges")       = std::vector<py::tuple>{}                             //
-            )                                                                              //
-        .def("pinned_writer", &qdb::cluster::pinned_writer)                                //
-        .def("writer", &qdb::cluster::writer)                                              //
-        .def("find", &qdb::cluster::find)                                                  //
-        .def("query", &qdb::cluster::query,                                                //
-            py::arg("query"),                                                              //
-            py::arg("blobs") = false)                                                      //
-        .def("query_numpy", &qdb::cluster::query_numpy,                                    //
-            py::arg("query"))                                                              //
-        .def("query_continuous_full", &qdb::cluster::query_continuous_full,                //
-            py::arg("query"),                                                              //
-            py::arg("pace"),                                                               //
-            py::arg("blobs") = false)                                                      //
-        .def("query_continuous_new_values", &qdb::cluster::query_continuous_new_values,    //
-            py::arg("query"),                                                              //
-            py::arg("pace"),                                                               //
-            py::arg("blobs") = false)                                                      //
-        .def("prefix_get", &qdb::cluster::prefix_get)                                      //
-        .def("prefix_count", &qdb::cluster::prefix_count)                                  //
-        .def("suffix_get", &qdb::cluster::suffix_get)                                      //
-        .def("suffix_count", &qdb::cluster::suffix_count)                                  //
-        .def("close", &qdb::cluster::close)                                                //
-        .def("purge_all", &qdb::cluster::purge_all)                                        //
-        .def("trim_all", &qdb::cluster::trim_all)                                          //
-        .def("purge_cache", &qdb::cluster::purge_cache)                                    //
-        .def("compact_full", &qdb::cluster::compact_full)                                  //
-        .def("compact_progress", &qdb::cluster::compact_progress)                          //
-        .def("compact_abort", &qdb::cluster::compact_abort)                                //
-        .def("wait_for_compaction", &qdb::cluster::wait_for_compaction)                    //
-        .def("endpoints", &qdb::cluster::endpoints)                                        //
-        .def("validate_query", &qdb::cluster::validate_query)                              //
-        .def("split_query_range", &qdb::cluster::split_query_range);                       //
-
->>>>>>> 1b84ce6d
+        .def("endpoints", &qdb::cluster::endpoints)
+        .def("validate_query", &qdb::cluster::validate_query)
+        .def("split_query_range", &qdb::cluster::split_query_range);
 }
 
 }; // namespace qdb