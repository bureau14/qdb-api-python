--- conflicted
+++ resolved
@@ -281,17 +281,13 @@
     qdb::object_tracker::scoped_capture capture{_object_tracker};
     staged_tables_t staged_tables = _stage_tables(data);
 
-<<<<<<< HEAD
     const qdb_exp_batch_options_t options = {
         .mode       = qdb_exp_batch_push_transactional, //
         .push_flags = _push_flags_from_args(args)       //
     };
 
-    _push_impl(staged_tables, options, _deduplicate_from_args(args));
-=======
-    _push_impl(staged_tables, qdb_exp_batch_push_transactional, _deduplicate_from_args(args),
-        detail::retry_options::from_kwargs(args));
->>>>>>> b3dbb9d6
+    _push_impl(
+        staged_tables, options, _deduplicate_from_args(args), detail::retry_options::from_kwargs(args));
 }
 
 void writer::push_async(writer::data const & data, py::kwargs args)
@@ -299,17 +295,13 @@
     qdb::object_tracker::scoped_capture capture{_object_tracker};
     staged_tables_t staged_tables = _stage_tables(data);
 
-<<<<<<< HEAD
     const qdb_exp_batch_options_t options = {
         .mode       = qdb_exp_batch_push_async,   //
         .push_flags = _push_flags_from_args(args) //
     };
 
-    _push_impl(staged_tables, options, _deduplicate_from_args(args));
-=======
-    _push_impl(staged_tables, qdb_exp_batch_push_async, _deduplicate_from_args(args),
-        detail::retry_options::from_kwargs(args));
->>>>>>> b3dbb9d6
+    _push_impl(
+        staged_tables, options, _deduplicate_from_args(args), detail::retry_options::from_kwargs(args));
 }
 
 void writer::push_fast(writer::data const & data, py::kwargs args)
@@ -317,17 +309,13 @@
     qdb::object_tracker::scoped_capture capture{_object_tracker};
     staged_tables_t staged_tables = _stage_tables(data);
 
-<<<<<<< HEAD
     const qdb_exp_batch_options_t options = {
         .mode       = qdb_exp_batch_push_fast,    //
         .push_flags = _push_flags_from_args(args) //
     };
 
-    _push_impl(staged_tables, options, _deduplicate_from_args(args));
-=======
-    _push_impl(staged_tables, qdb_exp_batch_push_fast, _deduplicate_from_args(args),
-        detail::retry_options::from_kwargs(args));
->>>>>>> b3dbb9d6
+    _push_impl(
+        staged_tables, options, _deduplicate_from_args(args), detail::retry_options::from_kwargs(args));
 }
 
 void writer::push_truncate(writer::data const & data, py::kwargs args)
@@ -373,17 +361,12 @@
         tr                                        = staged_table.time_range();
     }
 
-<<<<<<< HEAD
     const qdb_exp_batch_options_t options = {
         .mode       = qdb_exp_batch_push_truncate, //
         .push_flags = _push_flags_from_args(args)  //
     };
 
-    _push_impl(staged_tables, options, deduplicate, &tr);
-=======
-    _push_impl(staged_tables, qdb_exp_batch_push_truncate, deduplicate,
-        detail::retry_options::from_kwargs(args), &tr);
->>>>>>> b3dbb9d6
+    _push_impl(staged_tables, options, deduplicate, detail::retry_options::from_kwargs(args), &tr);
 }
 
 detail::deduplicate_options writer::_deduplicate_from_args(py::kwargs args)
@@ -519,7 +502,7 @@
     return staged_tables;
 }
 
-void writer::_do_push(qdb_exp_batch_push_mode_t mode,
+void writer::_do_push(qdb_exp_batch_options_t const & options,
     std::vector<qdb_exp_batch_push_table_t> const & batch,
     detail::retry_options const & retry_options)
 {
@@ -564,14 +547,9 @@
 }
 
 void writer::_push_impl(writer::staged_tables_t & staged_tables,
-<<<<<<< HEAD
-    qdb_exp_batch_options_t options,
-    detail::deduplicate_options deduplicate_options,
-=======
-    qdb_exp_batch_push_mode_t mode,
+    qdb_exp_batch_options_t const & options,
     detail::deduplicate_options const & deduplicate_options,
     detail::retry_options const & retry_options,
->>>>>>> b3dbb9d6
     qdb_ts_range_t * ranges)
 {
     _handle->check_open();
@@ -604,15 +582,7 @@
             batch_table.data.column_count, table_name);
     }
 
-<<<<<<< HEAD
-    // Make sure to measure the time it takes to do the actual push
-    qdb::metrics::scoped_capture capture{"qdb_batch_push"};
-
-    qdb::qdb_throw_if_error(*_handle,
-        qdb_exp_batch_push_with_options(*_handle, &options, batch.data(), nullptr, batch.size()));
-=======
-    _do_push(mode, batch, retry_options);
->>>>>>> b3dbb9d6
+    _do_push(options, batch, retry_options);
 }
 
 void register_writer(py::module_ & m)
