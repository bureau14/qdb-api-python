--- conflicted
+++ resolved
@@ -247,13 +247,10 @@
     o.def(py::init<qdb::handle_ptr>())                                                    //
         .def("set_timeout", &qdb::options::set_timeout)                                   //
         .def("get_timeout", &qdb::options::get_timeout)                                   //
-<<<<<<< HEAD
+        .def("set_timezone", &qdb::options::set_timezone)                                 //
+        .def("get_timezone", &qdb::options::get_timezone)                                 //
         .def("enable_user_properties", &qdb::options::enable_user_properties)             //
         .def("disable_user_properties", &qdb::options::disable_user_properties)           //
-=======
-        .def("set_timezone", &qdb::options::set_timezone)                                 //
-        .def("get_timezone", &qdb::options::get_timezone)                                 //
->>>>>>> 569f3c33
         .def("set_stabilization_max_wait", &qdb::options::set_stabilization_max_wait)     //
         .def("get_stabilization_max_wait", &qdb::options::get_stabilization_max_wait)     //
         .def("set_max_cardinality", &qdb::options::set_max_cardinality)                   //
